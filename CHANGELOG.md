# Changelog
All notable changes to this project will be documented in this file.

The format is based on [Keep a Changelog](http://keepachangelog.com/en/1.0.0/)
and this project adheres to [Semantic Versioning](http://semver.org/spec/v2.0.0.html).



## Unreleased
<<<<<<< HEAD
### Added
- `CMETRICS` constant to `gpseqc_estimate` with lambda functions to calculate centrality metrics.
- `RankTable` class to `comparison.py`.
=======
### Fixed
- `-y` option now working in `gpseqc_estimate`.
>>>>>>> 505747c6



## [2.0.2] - 2018-04-24
### Fixed
- Empty bin issue during step 6 of `gpseqc_estimate`.
- Division by zero in `centrality.py`.



## [2.0.1] - 2018-04-24
### Added
- Error triggered when empty bed files are provided to `gpseqc_estimate`.



## [2.0.0] - 2018-04-24
### Changed
- Implemented as Python package `gpseqc`.
- Rank comparison still available only as legacy version.
- Documentation moved to [GitHub Pages](https://ggirelli.github.io/gpseq_ce/).



## [1.2.2] - 2018-04-16
### Fixed
- Settings file output name now includes suffix.



## [1.2.1] - 2018-03-27
### Fixed
- Fixed behavior when -i/-e are not used.

### Added
- Version option.



## [1.2.0] - 2018-03-23
### Added
- Output directory parameter to comparison script.
- Option to include/exclude metrics from calculation.

### Fixed
- Comparison script displays error message when bed file is required but not provided.
- Now allowing to plot when DISPLAY is disconnected.

### Changed
- Fixed order of settings in confirmation message.
- Added common functions in separate module.



## [1.1.0] - 2018-02-13
### Added
- Implemented rank comparison script.

### Fixed
- Not skipping first bed file in settings confirmation page.
- Added prefix to output settings file.



## [1.0.0] - 2018-01-17 - First release.



[Unreleased] https://github.com/ggirelli/gpseq-centrality-estimate  
[2.0.2] https://github.com/ggirelli/gpseq-centrality-estimate/releases/tag/v2.0.2  
[2.0.1] https://github.com/ggirelli/gpseq-centrality-estimate/releases/tag/v2.0.1  
[2.0.0] https://github.com/ggirelli/gpseq-centrality-estimate/releases/tag/v2.0.0  
[1.2.2] https://github.com/ggirelli/gpseq-centrality-estimate/releases/tag/v1.2.2  
[1.2.1] https://github.com/ggirelli/gpseq-centrality-estimate/releases/tag/v1.2.1  
[1.2.0] https://github.com/ggirelli/gpseq-centrality-estimate/releases/tag/v1.2.0  
[1.1.0] https://github.com/ggirelli/gpseq-centrality-estimate/releases/tag/v1.1.0  
[1.0.0] https://github.com/ggirelli/gpseq-centrality-estimate/releases/tag/v1.0.0  <|MERGE_RESOLUTION|>--- conflicted
+++ resolved
@@ -7,14 +7,12 @@
 
 
 ## Unreleased
-<<<<<<< HEAD
 ### Added
 - `CMETRICS` constant to `gpseqc_estimate` with lambda functions to calculate centrality metrics.
 - `RankTable` class to `comparison.py`.
-=======
+
 ### Fixed
 - `-y` option now working in `gpseqc_estimate`.
->>>>>>> 505747c6
 
 
 

#!/usr/bin/env python3
# -*- coding: utf-8 -*-

# ------------------------------------------------------------------------------
# 
# MIT License
# 
# Copyright (c) 2017 Gabriele Girelli
# 
# Permission is hereby granted, free of charge, to any person obtaining a copy
# of this software and associated documentation files (the "Software"), to deal
# in the Software without restriction, including without limitation the rights
# to use, copy, modify, merge, publish, distribute, sublicense, and/or sell
# copies of the Software, and to permit persons to whom the Software is
# furnished to do so, subject to the following conditions:
# 
# The above copyright notice and this permission notice shall be included in all
# copies or substantial portions of the Software.
# 
# THE SOFTWARE IS PROVIDED "AS IS", WITHOUT WARRANTY OF ANY KIND, EXPRESS OR
# IMPLIED, INCLUDING BUT NOT LIMITED TO THE WARRANTIES OF MERCHANTABILITY,
# FITNESS FOR A PARTICULAR PURPOSE AND NONINFRINGEMENT. IN NO EVENT SHALL THE
# AUTHORS OR COPYRIGHT HOLDERS BE LIABLE FOR ANY CLAIM, DAMAGES OR OTHER
# LIABILITY, WHETHER IN AN ACTION OF CONTRACT, TORT OR OTHERWISE, ARISING FROM,
# OUT OF OR IN CONNECTION WITH THE SOFTWARE OR THE USE OR OTHER DEALINGS IN THE
# SOFTWARE.
# 
# ------------------------------------------------------------------------------

# ------------------------------------------------------------------------------
# 
# Author: Gabriele Girelli
# Email: gigi.ga90@gmail.com
# Project: GPSeq
# Description: estimate region centrality from GPSeq sequencing data.
# 
# Changelog:
<<<<<<< HEAD
=======
#   v2.0.4 - 20180429: added command line, timestamp and version tag
#   				   to settings file.
>>>>>>> c1f17c05
#   v2.0.3 - 20180425: fixed -y option.
#   v2.0.2 - 20180424: fixed empty bins issue during step (6).
#   v2.0.1 - 20180424: added no-empty input bedfile assert.
#   v2.0.0 - 20180424: first release as a python package.
# 
# ------------------------------------------------------------------------------



# DEPENDENCIES =================================================================

import argparse
import datetime
from joblib import delayed, Parallel
import os
import numpy as np
import pandas as pd
import pybedtools as pbt
import sys
import tempfile
from tqdm import tqdm

from ggc.prompt import ask
from ggc.args import check_threads
from gpseqc import bed, centrality, cutsite_domain

# PARAMETERS ===================================================================

# Add script description
parser = argparse.ArgumentParser(description = """
Description:

 Estimate global centrality. The script performs the following steps:
  (1) Identify & sort chromosomes
  (2) Generate bins
  (3) Group cutsites (intersect)
  (4) Normalize over last condition.
  (5) Prepare domain
  (6) Assign reads to bins (intersect)
  (7) Calculate bin statistics
  (8) Combine condition into a single table
  (9) Estimate centrality
  (10) Rank bins
  (11) Write output

  A visual schema is available at:
   https://milkr.io/ggirelli/GPSeq-centrality-estimate

Notes:

 # Cutsite domain --------------------------------------------------------------

  The cutsite domain can be specified as follows:
  1 - all genomic cutsites (universe)
  2 - all cutsites restricted in the experiment (union)
  3 - all cutsites restricted in a condition (separate)
  4 - all cutsites restricted in all conditions (intersection)
  Default is 3 (separate). Also, note that if option 1 is selected, an
  additional argument -l is required.
  
  Statistics (mean, variance) metrics take into account only the cutsites
  included in the specified cutsite domain. The same cutsite domain is used for
  all estimates.

  Option 1 requires a list of known genomic cutsites. If grouping is active,
  only groups with at least one cutsite are retained, and the list of remaining
  groups is used as the cutsite domain. In this case, each group is considered
  as a 'cutsite'.
  
  Options 3 and 4 include an empty-cutsites/groups removal step. In this case,
  they are removed before bin assignment, while empty bins are kept. Also,
  normalization is performed after empty cutsite/group removal but before bin
  assignment, i.e., either on the grouped or single cutsites.
 
 # Resolution ------------------------------------------------------------------

  Depending on the sequencing resolution, it might not be feasible to go for
  single-cutsite resolution. Thus, cutsite can be grouped for the statistics
  calculation using the -g option.
  
  In case of sub-chromosome bins, the ranking is done in an ordered
  chromosome-wise manner.
 
 # Select specific metrics -----------------------------------------------------

  By default, all the available metrics are calculated. Use -i to provide a list
  of the comma-separated metrics to calculate, while the rest would be excluded.
  Use the -e option to provide a list of the comma-separated metrics not to be
  calculated, while the rest would be included. The available metrics are:

 # -----------------------------------------------------------------------------
""", formatter_class = argparse.RawDescriptionHelpFormatter)

# Positional parameters
parser.add_argument('bedfile', type = str, nargs = '+',
	help = """At least two (2) GPSeq condition bedfiles, in increasing order of
restriction conditions intensity.""")

# Optional parameters
parser.add_argument('-o', '--output', type = str,
	help = """Path to output folder.""", metavar = "outDir", required = True)
parser.add_argument('-c', '--cutsite-mode', type = int,
	help = """Custite mode (see Notes).""", choices = range(1, 5),
	metavar = "csMode", default = 3)
csModeLabel = ["1:Universe", "2:Union", "3:Separate/NoEmpty", "4:Intersection"]
parser.add_argument('-l', '--cutsite-bed', type = str,
	help = """Path to cutsite bedfile. Required for -c1 when -g is not used.""",
	metavar = "csBed", default = None)
parser.add_argument('-b', '--bin-bed', type = str,
	help = """Path to bin bedfile. If used, -s and -p are ignored.""",
	metavar = "binBed", default = None)
parser.add_argument('-s', '--bin-size', type = int,
	help = """Bin size in bp. Default to chromosome-wide bins.""",
	metavar = "binSize", default = 0)
parser.add_argument('-p', '--bin-step', type = int,
	help = """Bin step in bp. Default to bin binSize.""",
	metavar = "binStep", default = 0)
parser.add_argument('-g', '--group-size', type = int,
	help = """Group size in bp. Used to group bins for statistics calculation.
	binSize must be divisible by groupSize. Not used by default.""",
	metavar = "groupSize", default = 0)
metrics = ['prob_2p', 'prob_f', 'prob_g', 'cor_2p', 'cor_f', 'cor_g', 'roc_2p',
	'roc_f', 'roc_g', 'var_2p', 'var_f', 'ff_2p', 'ff_f', 'cv_2p', 'cv_f']
parser.add_argument('-e', '--exclude', type = str, nargs = '*',
	help = """Space-separated list of metrics to exclude from calculation.
	All metrics BUT the specified ones are calculated.""",
	metavar = "metric", default = None, choices = metrics)
parser.add_argument('-i', '--include', type = str, nargs = '*',
	help = """Space-separated list of metrics to be calculated.
	Only the specified metrics are calculated.""",
	metavar = "metric", default = None, choices = metrics)
parser.add_argument('-r', '--prefix', type = str,
	help = """Output name prefix.""", metavar = "prefix", default = "")
parser.add_argument('-u', '--suffix', type = str,
	help = """Output name suffix.""", metavar = "suffix", default = "")
parser.add_argument('-t', '--threads', metavar = 'nthreads', type = int,
	default = 1,
	help = """Number of threads to be used for parallelization. Increasing the
	number of threads might increase the required amount of RAM.""")
parser.add_argument('-T', type = str,
	help = '''Path to temporary folder.''', default = tempfile.gettempdir())

# Flag parameters
parser.add_argument('-y', '--do-all', action = 'store_const',
	help = """Do not ask for settings confirmation and proceed.""",
	const = True, default = False)
parser.add_argument('-d', '--debug-mode', action = 'store_const',
	help = """Debugging mode: save intermediate results.""",
	const = True, default = False)
parser.add_argument('-n', '--normalize', action = 'store_const',
	help = """Use last condition for normalization.""",
	const = True, default = False)

# Version flag
version = "2.0.3"
parser.add_argument('--version', action = 'version',
	version = '%s v%s' % (sys.argv[0], version,))

# Parse arguments
args = parser.parse_args()

# Check input ------------------------------------------------------------------

args.threads = check_threads(args.threads)

assert_msg = "folder expected, file found: %s" % args.output
assert not os.path.isfile(args.output), assert_msg

# At least two bed files if not normalizing
assert_msg = "at least two (2) GPSeq condition bedfiles,"
assert_msg += " in increasing order of restriction"
assert_msg += "intensity are required."
assert 2 <= len(args.bedfile), assert_msg

# At least 3 bed files if normalizing
if args.normalize:
	assert_msg = "at least two (3) GPSeq condition bedfiles,"
	assert_msg += " in increasing order of restriction intensity are"
	assert_msg += " required when normalization is on (-n)."
	assert 3 <= len(args.bedfile), assert_msg

# Bedtools must be installed
assert pbt.check_for_bedtools(), "bedtools required."

# -e and -i cannot be used together
doExclude = not type(None) == type(args.exclude)
doInclude = not type(None) == type(args.include)
assert not(doExclude and doInclude), "options -e/-i cannot be used together."

# Identify selected metrics
toCalc = metrics
if doInclude: toCalc = args.include
if doExclude: toCalc = [m for m in metrics if m not in args.exclude]

# All provided bed files must exist
for bp in args.bedfile:
	assert os.path.isfile(bp), "file not found: '%s'" % bp

# -l option is mandatory with -gc1
assert_msg = "missing -l option with -gc1."
assertc = 1 == args.cutsite_mode and 0 == args.group_size
assert not(assertc and type(None) == type(args.cutsite_bed)), assert_msg

# Bin size, bin step and group size must be positive
assert 0 <= args.bin_size, "bin size must be a positive integer."
assert 0 <= args.bin_step, "bin step must be a positive integer."
assert 0 <= args.group_size, "group size must be a positive integer."

# Bin size >= bin step
assert_msg = "bin size must be greater then or equal to bin step."
assert args.bin_size >= args.bin_step, assert_msg

if args.bin_size != 0 and args.bin_step == 0:
	args.bin_step = args.bin_size

if 0 != args.bin_size and 0 != args.group_size:
	assert_msg = "bin size must be divisible by group size."
	assert 0 == args.bin_size % args.group_size, assert_msg

if 0 != args.bin_step and 0 != args.group_size:
	assert_msg = "bin step must be greater than group size."
	assert args.bin_step > args.group_size, assert_msg

if 0 != args.bin_step and 0 == args.bin_size:
	print("wARNING: missing bin size, ignoring -p option.")
	args.bin_step = 0

# Temporary folder must exist
assert os.path.isdir(args.T), "temporary folder not found: %s" % args.T
pbt.set_tempdir(args.T)

# Adjust prefix/suffix if needed
if 0 != len(args.prefix):
	if '.' != args.prefix[-1]: args.prefix += '.'
if 0 != len(args.suffix):
	if '.' != args.suffix[0]: args.suffix = '.' + args.suffix

# FUNCTION =====================================================================

def print_settings(args, clear = True):
	'''Show input settings, for confirmation.

	Args:
		args (Namespace): arguments parsed by argparse.
		clear (bool): clear screen before printing.
	'''
	s = " # GPSeq-centrality-estimate v%s\n\n" % version

	if type(None) != type(args.bin_bed):
		s += " Bin be file: %s\n" % args.bin_bed

	if 0 == args.bin_size and type(None) == type(args.bin_bed):
		s += " Using chr-wide bins.\n"
	else:
		s += "   Bin size : %d\n   Bin step : %d\n" % (
			args.bin_size, args.bin_step)

	if 0 != args.group_size:
		s += " Group size : %d\n" % args.group_size

	s += "     Domain : %s\n" % csModeLabel[args.cutsite_mode - 1]

	if 1 == args.cutsite_mode:
		s += "    Cutsite : %s\n" % args.cutsite_bed


	if 0 != len(args.prefix): s += "     Prefix : '%s'\n" % args.prefix
	if 0 != len(args.suffix): s += "     Suffix : '%s'\n" % args.suffix

	if args.normalize: s += "\n Normalizing over last condition.\n"
	if args.debug_mode: s += "\n Debugging mode ON.\n"


	doExclude = not type(None) == type(args.exclude)
	if doExclude:
		s += "\n Excluded metrics:\n  %s\n" % ", ".join(args.exclude)
	doInclude = not type(None) == type(args.include)
	if doInclude:
		s += "\n Included metrics:\n  %s\n" % ", ".join(args.include)

	s += "\n    Threads : %d\n" % args.threads
	s += " Output dir : %s\n  Bed files : \n" % args.output
	s += "".join(["   (%d) %s\n" % (i + 1, args.bedfile[i])
		for i in range(len(args.bedfile))])

	if clear: print("\033[H\033[J%s" % s)
	else: print(s)
	return(s)

def build_opath(fname, args):
	fname = os.path.splitext(os.path.basename(fname))
	fname = "".join([args.prefix, fname[0], args.suffix, fname[1]])
	fname = os.path.join(args.output, fname)
	return(fname)

def bed_saveas(bed, fname, args):
	fname = build_opath(fname, args)
	bed.saveas(fname)

def df_saveas(df, fname, args):
	fname = build_opath(fname, args)
	df.to_csv(fname, header = True, index = False, sep = "\t", na_rep = "nan")

# RUN ==========================================================================

ssettings = print_settings(args)
if not args.do_all: ask("Confirm settings and proceed?")

# Build run description string
descr = ""
if type(None) != type(args.bin_bed): descr += "customBins"
elif 0 == args.bin_size: descr += "bins.chrWide"
else: descr += "bins.size%d.step%d" % (args.bin_size, args.bin_step)
if 0 != args.group_size: descr += ".group%d" % args.group_size
descr += ".csm%d" % args.cutsite_mode
if args.normalize: descr += ".norm"

# Create output folder if missing
if not os.path.isdir(args.output): os.mkdir(args.output)

# Save confirmed settings
with open(os.path.join(args.output, "%ssettings.%s%s.txt" % (
	args.prefix, descr, args.suffix)), "w+") as OH:
	OH.write("%s\n" % " ".join(sys.argv))
	OH.write("@%s\n\n" % datetime.datetime.now())
	OH.write(ssettings)

# Parse all bed files ----------------------------------------------------------
print("Parsing bedfiles and counting reads...")

bedfiles = [pbt.BedTool(b) for b in args.bedfile]
conds_nreads = [len(b) for b in bedfiles]

for i in range(len(conds_nreads)):
	assert 0 != conds_nreads[i], "empty bedfile found: %s" % args.bedfile[i]

# (1) Identify & sort chromosomes ----------------------------------------------
print("Identifying chromosomes...")

chr_sizes = {}
for b in tqdm(args.bedfile):
	chr_sizes = bed.get_chr_size(b, chr_sizes)

# (2) Generate bins ------------------------------------------------------------
print("Generating bins...")

if not type(None) == type(args.bin_bed):
	# Custom bins
	bins = pbt.BedTool(args.bin_bed[0])
elif 0 == args.bin_size and type(None) == type(args.bin_bed):
	# Chromosome-wide bins
	s = "\n".join(["%s\t%d\t%d\t" % (c, 0, e) for (c, e) in chr_sizes.items()])
	bins = pbt.BedTool(s, from_string = True)
else:
	# Sub-chromosome bins
	bins = bed.mk_windows(chr_sizes, args.bin_size, args.bin_step)

if args.debug_mode: bed_saveas(bins, "bins.%s.bed" % descr, args)

# (3) Group cutsites (intersect) -----------------------------------------------

groups = None
if 0 != args.group_size:
	print("Grouping reads...")

	# Generate groups bed
	groups = bed.mk_windows(chr_sizes, args.group_size, args.group_size)
	if args.debug_mode: bed_saveas(groups, "groups.%s.bed" % descr, args)

	# Intersect
	def do_intersect(i, bedfiles, groups, descr, args):
		bedfiles[i] = bed.to_combined_bins(groups, bedfiles[i])
		if args.debug_mode: bed_saveas(bedfiles[i], "grouped.%s.%s.tsv" % (
			descr, os.path.basename(args.bedfile[i])), args)
		return(bedfiles[i])

	if 1 == args.threads:
		for i in tqdm(range(len(bedfiles))):
			do_intersect(i, bedfiles, groups, descr, args)
	else:
		bedfiles =  Parallel(n_jobs = args.threads, verbose = 11)(
			delayed(do_intersect)(i, bedfiles, groups, descr, args)
			for i in range(len(bedfiles)))

# (4) Normalize over last condition --------------------------------------------

if args.normalize:
	print("Normalizing over last condition...")

	# Identify last condition and remove it from the bed pool
	normbed = bedfiles[-1]
	bedfiles = bedfiles[:-1]

	# Normalize
	def do_normalize(i, bedfiles, normbed, descr, args):
		bedfiles[i] = bed.normalize(normbed, bedfiles[i])
		if args.debug_mode: bed_saveas(bedfiles[i], "normlast.%s.%s.tsv" % (
			descr, os.path.basename(args.bedfile[i])), args)
		return(bedfiles[i])
	
	if 1 == args.threads:
		for i in tqdm(range(len(bedfiles))):
			do_normalize(i, bedfiles, normbed, descr, args)
	else:
		bedfiles =  Parallel(n_jobs = args.threads, verbose = 11)(
			delayed(do_normalize)(i, bedfiles, normbed, descr, args)
			for i in range(len(bedfiles)))

# (5) Prepare domain -----------------------------------------------------------
print("Preparing cutsites...")

csbed = cutsite_domain.build(bedfiles, args.cutsite_mode,
	csbed = args.cutsite_bed, groups = groups)

# Save if debugging
if not type(None) == type(csbed) and args.debug_mode:
	bed_saveas(csbed, "cutsites.%s.bed" % descr, args)

bedfiles = cutsite_domain.apply(bedfiles, csbed)

# Save if debugging
if args.debug_mode:
    for i in range(len(bedfiles)):
    	bed_saveas(bedfiles[i], "csd.%s.%s.tsv" % (descr,
            os.path.basename(args.bedfile[i])), args)

# (6) Assign reads to bins (intersect) -----------------------------------------
print("Assigning to bins...")

def do_assign(i, bedfiles, bins, descr, args):
	bedfiles[i] = bed.to_bins(bins, bedfiles[i], skipEmpty = False)

	# Save if debugging
	if args.debug_mode: bed_saveas(bedfiles[i], "intersected.%s.%s.tsv" % (
		descr, os.path.basename(args.bedfile[i])), args)
	return(bedfiles[i])

if 1 == args.threads:
	for i in tqdm(range(len(bedfiles))):
		do_assign(i, bedfiles, bins, descr, args)
else:
	bedfiles = Parallel(n_jobs = args.threads, verbose = 11)(
		delayed(do_assign)(i, bedfiles, bins, descr, args)
		for i in range(len(bedfiles)))

# (7) Calculate bin statistics -------------------------------------------------
print("Calculating bin statistics...")

if 1 == args.threads:
	bstats = [bed.calc_stats(b) for b in tqdm(bedfiles)]
else:
	bstats = Parallel(n_jobs = args.threads, verbose = 11)(
		delayed(bed.calc_stats)(b) for b in bedfiles)

# Add condition columns
for i in range(len(bstats)):
	bstats[i]['cond_nreads'] = conds_nreads[i]
	bstats[i]['cond'] = i + 1

	# Save if debugging
	if args.debug_mode: df_saveas(bstats[i], "bin_stats.%s.%s.tsv" % (
		descr, os.path.basename(args.bedfile[i])), args)

# (8) Combine condition into a single table ------------------------------------
print("Combining information...")

# Concatenate
comb = pd.concat(bstats).sort_values(["chrom", "start", "end"])
df_saveas(comb, "combined.%s.tsv" % descr, args)

# (9) Estimate centrality ------------------------------------------------------
print("Estimating centrality...")

# Estimate centrality of each bin
if 1 == args.threads:
	est = centrality.bin_estimate(comb, toCalc)
else:
	est = centrality.bin_estimate_parallel(comb, toCalc, args.threads)
df_saveas(est, "estimated.%s.tsv" % descr, args)

# (10) Rank bins ---------------------------------------------------------------
print("Ranking bins...")

# Rank bins
rank = centrality.rank(est, toCalc, chrWide = args.bin_size == 0)
df_saveas(rank, "ranked.%s.tsv" % descr, args)

# End --------------------------------------------------------------------------

print("~ DONE ~")

################################################################################<|MERGE_RESOLUTION|>--- conflicted
+++ resolved
@@ -35,11 +35,8 @@
 # Description: estimate region centrality from GPSeq sequencing data.
 # 
 # Changelog:
-<<<<<<< HEAD
-=======
 #   v2.0.4 - 20180429: added command line, timestamp and version tag
 #   				   to settings file.
->>>>>>> c1f17c05
 #   v2.0.3 - 20180425: fixed -y option.
 #   v2.0.2 - 20180424: fixed empty bins issue during step (6).
 #   v2.0.1 - 20180424: added no-empty input bedfile assert.
